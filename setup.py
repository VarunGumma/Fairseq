--- conflicted
+++ resolved
@@ -205,11 +205,7 @@
             "numpy>=1.21.3",
             "regex",
             "sacrebleu>=1.4.12",
-<<<<<<< HEAD
-            "torch",
-=======
             "torch>=1.13",
->>>>>>> c19aed8e
             "tqdm",
             "bitarray",
             "torchaudio>=0.8.0",
