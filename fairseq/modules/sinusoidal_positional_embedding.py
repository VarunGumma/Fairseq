<<<<<<< HEAD
# Copyright (c) Facebook, Inc. and its affiliates.
#
# This source code is licensed under the MIT license found in the
# LICENSE file in the root directory of this source tree.

import math
from typing import Any, Optional

import torch
import torch.onnx.operators
from fairseq import utils
from torch import nn, Tensor


class SinusoidalPositionalEmbedding(nn.Module):
    """This module produces sinusoidal positional embeddings of any length.

    Padding symbols are ignored.
    """

    def __init__(self, embedding_dim, padding_idx, init_size=1024):
        super().__init__()
        self.embedding_dim = embedding_dim
        self.padding_idx = padding_idx if padding_idx is not None else 0
        self.register_buffer(
            "weights",
            SinusoidalPositionalEmbedding.get_embedding(
                init_size, embedding_dim, padding_idx
            ),
            persistent=False,
        )
        self.max_positions = int(1e5)
        self.onnx_trace = False

    def prepare_for_onnx_export_(self):
        self.onnx_trace = True

    def _load_from_state_dict(self, state_dict, prefix, *args, **kwargs):
        # Ignore some deprecated keys that were used in older versions
        deprecated_keys = ["weights", "_float_tensor"]
        for key in deprecated_keys:
            if prefix + key in state_dict:
                del state_dict[prefix + key]
        super()._load_from_state_dict(state_dict, prefix, *args, **kwargs)

    @staticmethod
    def get_embedding(
        num_embeddings: int, embedding_dim: int, padding_idx: Optional[int] = None
    ):
        """Build sinusoidal embeddings.

        This matches the implementation in tensor2tensor, but differs slightly
        from the description in Section 3.5 of "Attention Is All You Need".
        """
        half_dim = embedding_dim // 2
        emb = math.log(10000) / (half_dim - 1)
        emb = torch.exp(torch.arange(half_dim, dtype=torch.float) * -emb)
        emb = torch.arange(num_embeddings, dtype=torch.float).unsqueeze(
            1
        ) * emb.unsqueeze(0)
        emb = torch.cat([torch.sin(emb), torch.cos(emb)], dim=1).view(
            num_embeddings, -1
        )
        if embedding_dim % 2 == 1:
            # zero pad
            emb = torch.cat([emb, torch.zeros(num_embeddings, 1)], dim=1)
        if padding_idx is not None:
            emb[padding_idx, :] = 0
        return emb

    def forward(
        self,
        input,
        incremental_state: Optional[Any] = None,
        timestep: Optional[Tensor] = None,
        positions: Optional[Any] = None,
    ):
        """Input is expected to be of size [bsz x seqlen]."""
        bspair = torch.onnx.operators.shape_as_tensor(input)
        bsz, seq_len = bspair[0], bspair[1]
        max_pos = self.padding_idx + 1 + seq_len
        if max_pos > self.weights.size(0):
            # expand embeddings if needed
            self.weights = SinusoidalPositionalEmbedding.get_embedding(
                max_pos, self.embedding_dim, self.padding_idx
            ).to(self.weights)

        if incremental_state is not None:
            # positions is the same for every token when decoding a single step
            pos = timestep.view(-1)[0] + 1 if timestep is not None else seq_len
            if self.onnx_trace:
                return (
                    self.weights.index_select(index=self.padding_idx + pos, dim=0)
                    .unsqueeze(1)
                    .repeat(bsz, 1, 1)
                )
            return self.weights[self.padding_idx + pos, :].expand(bsz, 1, -1)

        positions = utils.make_positions(
            input, self.padding_idx, onnx_trace=self.onnx_trace
        )
        if self.onnx_trace:
            flat_embeddings = self.weights.detach().index_select(0, positions.view(-1))
            embedding_shape = torch.cat(
                (bsz.view(1), seq_len.view(1), torch.tensor([-1], dtype=torch.long))
            )
            embeddings = torch.onnx.operators.reshape_from_tensor_shape(
                flat_embeddings, embedding_shape
            )
            return embeddings
        return (
            self.weights.index_select(0, positions.view(-1))
            .view(bsz, seq_len, -1)
            .detach()
        )
=======
# Copyright (c) Facebook, Inc. and its affiliates.
#
# This source code is licensed under the MIT license found in the
# LICENSE file in the root directory of this source tree.

import math
from typing import Any, Optional

import torch
import torch.onnx.operators
from fairseq import utils
from torch import nn, Tensor


class SinusoidalPositionalEmbedding(nn.Module):
    """This module produces sinusoidal positional embeddings of any length.

    Padding symbols are ignored.
    """

    def __init__(self, embedding_dim, padding_idx, init_size=1024, auto_expand=True):
        super().__init__()
        self.embedding_dim = embedding_dim
        self.padding_idx = padding_idx if padding_idx is not None else 0
        self.register_buffer(
            "weights",
            SinusoidalPositionalEmbedding.get_embedding(
                init_size, embedding_dim, padding_idx
            ),
            persistent=False,
        )
        self.max_positions = int(1e5)
        self.auto_expand = auto_expand
        self.onnx_trace = False

    def prepare_for_onnx_export_(self):
        self.onnx_trace = True

    def _load_from_state_dict(self, state_dict, prefix, *args, **kwargs):
        # Ignore some deprecated keys that were used in older versions
        deprecated_keys = ["weights", "_float_tensor"]
        for key in deprecated_keys:
            if prefix + key in state_dict:
                del state_dict[prefix + key]
        super()._load_from_state_dict(state_dict, prefix, *args, **kwargs)

    @staticmethod
    def get_embedding(
        num_embeddings: int, embedding_dim: int, padding_idx: Optional[int] = None
    ):
        """Build sinusoidal embeddings.

        This matches the implementation in tensor2tensor, but differs slightly
        from the description in Section 3.5 of "Attention Is All You Need".
        """
        half_dim = embedding_dim // 2
        emb = math.log(10000) / (half_dim - 1)
        emb = torch.exp(torch.arange(half_dim, dtype=torch.float) * -emb)
        emb = torch.arange(num_embeddings, dtype=torch.float).unsqueeze(
            1
        ) * emb.unsqueeze(0)
        emb = torch.cat([torch.sin(emb), torch.cos(emb)], dim=1).view(
            num_embeddings, -1
        )
        if embedding_dim % 2 == 1:
            # zero pad
            emb = torch.cat([emb, torch.zeros(num_embeddings, 1)], dim=1)
        if padding_idx is not None:
            emb[padding_idx, :] = 0
        return emb

    def forward(
        self,
        input,
        incremental_state: Optional[Any] = None,
        timestep: Optional[Tensor] = None,
        positions: Optional[Any] = None,
    ):
        """Input is expected to be of size [bsz x seqlen]."""
        bspair = torch.onnx.operators.shape_as_tensor(input)
        bsz, seq_len = bspair[0], bspair[1]
        max_pos = self.padding_idx + 1 + seq_len
        weights = self.weights

        if max_pos > self.weights.size(0):
            # If the input is longer than the number of pre-computed embeddings,
            # compute the extra embeddings on the fly.
            # Only store the expanded embeddings if auto_expand=True.
            # In multithreading environments, mutating the weights of a module
            # may cause trouble. Set auto_expand=False if this happens.
            weights = SinusoidalPositionalEmbedding.get_embedding(
                max_pos, self.embedding_dim, self.padding_idx
            ).to(self.weights)
            if self.auto_expand:
                self.weights = weights

        if incremental_state is not None:
            # positions is the same for every token when decoding a single step
            pos = timestep.view(-1)[0] + 1 if timestep is not None else seq_len
            if self.onnx_trace:
                return (
                    weights.index_select(index=self.padding_idx + pos, dim=0)
                    .unsqueeze(1)
                    .repeat(bsz, 1, 1)
                )
            return weights[self.padding_idx + pos, :].expand(bsz, 1, -1)

        positions = utils.make_positions(
            input, self.padding_idx, onnx_trace=self.onnx_trace
        )
        if self.onnx_trace:
            flat_embeddings = weights.detach().index_select(0, positions.view(-1))
            embedding_shape = torch.cat(
                (bsz.view(1), seq_len.view(1), torch.tensor([-1], dtype=torch.long))
            )
            embeddings = torch.onnx.operators.reshape_from_tensor_shape(
                flat_embeddings, embedding_shape
            )
            return embeddings
        return (
            weights.index_select(0, positions.view(-1)).view(bsz, seq_len, -1).detach()
        )
>>>>>>> ecbf110e
<|MERGE_RESOLUTION|>--- conflicted
+++ resolved
@@ -1,120 +1,3 @@
-<<<<<<< HEAD
-# Copyright (c) Facebook, Inc. and its affiliates.
-#
-# This source code is licensed under the MIT license found in the
-# LICENSE file in the root directory of this source tree.
-
-import math
-from typing import Any, Optional
-
-import torch
-import torch.onnx.operators
-from fairseq import utils
-from torch import nn, Tensor
-
-
-class SinusoidalPositionalEmbedding(nn.Module):
-    """This module produces sinusoidal positional embeddings of any length.
-
-    Padding symbols are ignored.
-    """
-
-    def __init__(self, embedding_dim, padding_idx, init_size=1024):
-        super().__init__()
-        self.embedding_dim = embedding_dim
-        self.padding_idx = padding_idx if padding_idx is not None else 0
-        self.register_buffer(
-            "weights",
-            SinusoidalPositionalEmbedding.get_embedding(
-                init_size, embedding_dim, padding_idx
-            ),
-            persistent=False,
-        )
-        self.max_positions = int(1e5)
-        self.onnx_trace = False
-
-    def prepare_for_onnx_export_(self):
-        self.onnx_trace = True
-
-    def _load_from_state_dict(self, state_dict, prefix, *args, **kwargs):
-        # Ignore some deprecated keys that were used in older versions
-        deprecated_keys = ["weights", "_float_tensor"]
-        for key in deprecated_keys:
-            if prefix + key in state_dict:
-                del state_dict[prefix + key]
-        super()._load_from_state_dict(state_dict, prefix, *args, **kwargs)
-
-    @staticmethod
-    def get_embedding(
-        num_embeddings: int, embedding_dim: int, padding_idx: Optional[int] = None
-    ):
-        """Build sinusoidal embeddings.
-
-        This matches the implementation in tensor2tensor, but differs slightly
-        from the description in Section 3.5 of "Attention Is All You Need".
-        """
-        half_dim = embedding_dim // 2
-        emb = math.log(10000) / (half_dim - 1)
-        emb = torch.exp(torch.arange(half_dim, dtype=torch.float) * -emb)
-        emb = torch.arange(num_embeddings, dtype=torch.float).unsqueeze(
-            1
-        ) * emb.unsqueeze(0)
-        emb = torch.cat([torch.sin(emb), torch.cos(emb)], dim=1).view(
-            num_embeddings, -1
-        )
-        if embedding_dim % 2 == 1:
-            # zero pad
-            emb = torch.cat([emb, torch.zeros(num_embeddings, 1)], dim=1)
-        if padding_idx is not None:
-            emb[padding_idx, :] = 0
-        return emb
-
-    def forward(
-        self,
-        input,
-        incremental_state: Optional[Any] = None,
-        timestep: Optional[Tensor] = None,
-        positions: Optional[Any] = None,
-    ):
-        """Input is expected to be of size [bsz x seqlen]."""
-        bspair = torch.onnx.operators.shape_as_tensor(input)
-        bsz, seq_len = bspair[0], bspair[1]
-        max_pos = self.padding_idx + 1 + seq_len
-        if max_pos > self.weights.size(0):
-            # expand embeddings if needed
-            self.weights = SinusoidalPositionalEmbedding.get_embedding(
-                max_pos, self.embedding_dim, self.padding_idx
-            ).to(self.weights)
-
-        if incremental_state is not None:
-            # positions is the same for every token when decoding a single step
-            pos = timestep.view(-1)[0] + 1 if timestep is not None else seq_len
-            if self.onnx_trace:
-                return (
-                    self.weights.index_select(index=self.padding_idx + pos, dim=0)
-                    .unsqueeze(1)
-                    .repeat(bsz, 1, 1)
-                )
-            return self.weights[self.padding_idx + pos, :].expand(bsz, 1, -1)
-
-        positions = utils.make_positions(
-            input, self.padding_idx, onnx_trace=self.onnx_trace
-        )
-        if self.onnx_trace:
-            flat_embeddings = self.weights.detach().index_select(0, positions.view(-1))
-            embedding_shape = torch.cat(
-                (bsz.view(1), seq_len.view(1), torch.tensor([-1], dtype=torch.long))
-            )
-            embeddings = torch.onnx.operators.reshape_from_tensor_shape(
-                flat_embeddings, embedding_shape
-            )
-            return embeddings
-        return (
-            self.weights.index_select(0, positions.view(-1))
-            .view(bsz, seq_len, -1)
-            .detach()
-        )
-=======
 # Copyright (c) Facebook, Inc. and its affiliates.
 #
 # This source code is licensed under the MIT license found in the
@@ -236,5 +119,4 @@
             return embeddings
         return (
             weights.index_select(0, positions.view(-1)).view(bsz, seq_len, -1).detach()
-        )
->>>>>>> ecbf110e
+        )